--- conflicted
+++ resolved
@@ -5,7 +5,6 @@
 """
 
 import unittest
-<<<<<<< HEAD
 import queue
 import numpy as np
 try:
@@ -25,13 +24,6 @@
     raise
 
 def save_tracked_data_pandas(filename, frames, trajectories, times, laser_powers, traps):
-=======
-import pims
-import trackpy as tp
-from tweezer import TWV_Reader
-
-def save_tracked_data(filename, frames, trajectories, times, laser_powers, traps):
->>>>>>> d972eafb
     """
     Converts all data to a (.dat) file.
     Important NOTE:
@@ -44,11 +36,7 @@
      - trajectories: Pandas DataFrame with all the particles. Same structure as returned by TrackPy.
      - times: List of frame times.
      - laser powers: List of laser powers for every frame.
-<<<<<<< HEAD
      - traps: List of traps data for every frame. traps[trap number][frame number][position_x/position_y/power]
-=======
-     - traps: List of traps data for every frame. traps[frame number][trap number][power/position_x/position_y]
->>>>>>> d972eafb
      
     Output format, tab separated:
      - time, laser power, trap_1_power, trap_1_x, trap_1, y,
@@ -64,11 +52,7 @@
             tmp += str(times[i]) + '\t'
             tmp += str(laser_powers[i]) + '\t'
             for j in range(4): # for j in traps
-<<<<<<< HEAD
                 for k in range(3): # for k in x/y/power of a trap
-=======
-                for k in range(3): # for k in power/x/y of a trap
->>>>>>> d972eafb
                     tmp += str(traps[j][i][k]) + '\t'
             for j in range(max_particles+1):
                 tmp_particle = trajectories.loc[
@@ -85,7 +69,6 @@
             tmp += '\n'
             f.write(tmp)
 
-<<<<<<< HEAD
 def save_tracked_data(filename, Nframes, trajectories, times, laser_powers, traps):
     """
     Converts all data to a (.dat) file.
@@ -411,9 +394,6 @@
     save_tracked_data("generated_test1\\example_FF.dat", Nframes, positions_st, generate_time(Nframes, 10**-3), laser_powers, traps)
     save_tracked_data_pandas("generated_test1\\example_TP.dat", frames, positions_tp, generate_time(Nframes, 10**-3), laser_powers, traps)
 
-
-=======
->>>>>>> d972eafb
 class Test(unittest.TestCase):
     """
     Also tests TWV_Reader module.
@@ -433,21 +413,13 @@
         times, laser_powers, traps = frames.get_all_tweezer_positions()
         features = tp.batch(frames, 25, minmass=1000, invert=False)
         tracks = tp.link_df(features, 15, memory=10)
-<<<<<<< HEAD
         save_tracked_data_pandas(filename[:-4] + '_out.dat', frames, tracks, times, laser_powers, traps)
-=======
-        save_tracked_data(filename[:-4] + '_out.dat', frames, tracks, times, laser_powers, traps)
->>>>>>> d972eafb
         with open(filename[:-4] + '_out.dat', 'r') as calculated_file:
             with open(filename[:-4] + '_expected.dat', 'r') as expected_file:
                 for calculated, expected in zip(calculated_file, expected_file):
                     self.assertEqual(calculated, expected)
 
-<<<<<<< HEAD
 def example_with_trackpy_and_twv(filename):
-=======
-def example(filename):
->>>>>>> d972eafb
     """
     Example usecase from input file to particle and trap positions in .dat file.
     """
@@ -472,7 +444,6 @@
     # Joins particles positions to tracks (connects them in time).
     # See trackpy documentation for parameters.
 
-<<<<<<< HEAD
     save_tracked_data_pandas(filename[:-4] + '_out.dat', frames, tracks, times, laser_powers, traps)
     # Save data in a format readable by other scripts.
 
@@ -481,13 +452,4 @@
     simulation_example(True)
 					
 if __name__ == "__main__" and 0:
-=======
-    save_tracked_data(filename[:-4] + '_out.dat', frames, tracks, times, laser_powers, traps)
-    # Save data in a format readable by other scripts.
-
-if __name__ == "__main__" and 0:
-    example("../examples/data/test_example.twv")
-					
-if __name__ == "__main__":
->>>>>>> d972eafb
     unittest.main()